# node-pty

[![Build Status](https://dev.azure.com/vscode/node-pty/_apis/build/status/Microsoft.node-pty)](https://dev.azure.com/vscode/node-pty/_build/latest?definitionId=11)

`forkpty(3)` bindings for node.js. This allows you to fork processes with pseudoterminal file descriptors. It returns a terminal object which allows reads and writes.

This is useful for:

- Writing a terminal emulator (eg. via [xterm.js](https://github.com/sourcelair/xterm.js)).
- Getting certain programs to *think* you're a terminal, such as when you need a program to send you control sequences.

`node-pty` supports Linux, macOS and Windows. Windows support is possible by utilizing the [Windows conpty API](https://blogs.msdn.microsoft.com/commandline/2018/08/02/windows-command-line-introducing-the-windows-pseudo-console-conpty/) on Windows 1809+ and the [winpty](https://github.com/rprichard/winpty) library in older version.

## Real-world Uses

`node-pty` powers many different terminal emulators, including:

- [Microsoft Visual Studio Code](https://code.visualstudio.com)
- [Hyper](https://hyper.is/)
- [Upterm](https://github.com/railsware/upterm)
- [Script Runner](https://github.com/ioquatix/script-runner) for Atom.
- [Theia](https://github.com/theia-ide/theia)
- [FreeMAN](https://github.com/matthew-matvei/freeman) file manager
<<<<<<< HEAD
- [atom-xterm](https://atom.io/packages/atom-xterm) - Atom plugin for providing terminals inside your Atom workspace.
- [Termination](https://atom.io/packages/termination) - Another Atom plugin that provides terminals inside your Atom workspace.
=======
- [terminus](https://atom.io/packages/terminus) - An Atom plugin for providing terminals inside your Atom workspace.
- [x-terminal](https://atom.io/packages/x-terminal) - Also an Atom plugin that provides terminals inside your Atom workspace.
- [Termination](https://atom.io/packages/termination) - Also an Atom plugin that provides terminals inside your Atom workspace.
- [atom-xterm](https://atom.io/packages/atom-xterm) - Also an Atom plugin that provides terminals inside your Atom workspace.
- [electerm](https://github.com/electerm/electerm) Terminal/SSH/SFTP client(Linux, macOS, Windows).
- [Extraterm](http://extraterm.org/)
- [Wetty](https://github.com/krishnasrinivas/wetty) Browser based Terminal over HTTP and HTTPS
- [nomad](https://github.com/lukebarnard1/nomad-term)
>>>>>>> 44c53768

Do you use node-pty in your application as well? Please open a [Pull Request](https://github.com/Tyriar/node-pty/pulls) to include it here. We would love to have it in our list.

## Example Usage

```js
var os = require('os');
var pty = require('node-pty');

var shell = os.platform() === 'win32' ? 'powershell.exe' : 'bash';

var ptyProcess = pty.spawn(shell, [], {
  name: 'xterm-color',
  cols: 80,
  rows: 30,
  cwd: process.env.HOME,
  env: process.env
});

ptyProcess.on('data', function(data) {
  process.stdout.write(data);
});

ptyProcess.write('ls\r');
ptyProcess.resize(100, 40);
ptyProcess.write('ls\r');
```

## Building

```bash
# Install dependencies and build C++
npm install
# Compile TypeScript -> JavaScript
npm run tsc
```

## Dependencies

### Linux/Ubuntu

```
sudo apt install -y make python build-essential
```

<<<<<<< HEAD
=======
The following are also needed:

- Node.JS 10+

>>>>>>> 44c53768
### Windows

`npm install` requires some tools to be present in the system like Python and C++ compiler. Windows users can easily install them by running the following command in PowerShell as administrator. For more information see https://github.com/felixrieseberg/windows-build-tools:

```sh
npm install --global --production windows-build-tools
```

<<<<<<< HEAD
The Windows SDK is also needed which can be [downloaded here](https://developer.microsoft.com/en-us/windows/downloads/windows-10-sdk). Only the "Desktop C++ Apps" components are needed to be installed.
=======
The following are also needed:

- [Windows SDK](https://developer.microsoft.com/en-us/windows/downloads/windows-10-sdk) - only the "Desktop C++ Apps" components are needed to be installed
- Node.JS 10+
>>>>>>> 44c53768

## Debugging

[The wiki](https://github.com/Microsoft/node-pty/wiki/Debugging) contains instructions for debugging node-pty.

## Security

All processes launched from node-pty will launch at the same permission level of the parent process. Take care particularly when using node-pty inside a server that's accessible on the internet. We recommend launching the pty inside a container to protect your host machine.

## Thread Safety

Note that node-pty is not thread safe so running it across multiple worker threads in node.js could cause issues.

## Flow Control

Automatic flow control can be enabled by either providing `handleFlowControl = true` in the constructor options or setting it later on:

```js
const PAUSE = '\x13';   // XOFF
const RESUME = '\x11';  // XON

const ptyProcess = pty.spawn(shell, [], {handleFlowControl: true});

// flow control in action
ptyProcess.write(PAUSE);  // pty will block and pause the slave program
...
ptyProcess.write(RESUME); // pty will enter flow mode and resume the slave program

// temporarily disable/re-enable flow control
ptyProcess.handleFlowControl = false;
...
ptyProcess.handleFlowControl = true;
```

By default `PAUSE` and `RESUME` are XON/XOFF control codes (as shown above). To avoid conflicts in environments that use these control codes for different purposes the messages can be customized as `flowControlPause: string` and `flowControlResume: string` in the constructor options. `PAUSE` and `RESUME` are not passed to the underlying pseudoterminal if flow control is enabled.

## Troubleshooting

### Powershell gives error 8009001d

> Internal Windows PowerShell error.  Loading managed Windows PowerShell failed with error 8009001d.

This happens when PowerShell is launched with no `SystemRoot` environment variable present.

### ConnectNamedPipe failed: Windows error 232

This error can occur due to anti-virus software intercepting winpty from creating a pty. To workaround this you can exclude this file from your anti-virus scanning `node-pty\build\Release\winpty-agent.exe`

## pty.js

This project is forked from [chjj/pty.js](https://github.com/chjj/pty.js) with the primary goals being to provide better support for later Node.JS versions and Windows.

## License

Copyright (c) 2012-2015, Christopher Jeffrey (MIT License).<br>
Copyright (c) 2016, Daniel Imms (MIT License).<br>
Copyright (c) 2018, Microsoft Corporation (MIT License).<|MERGE_RESOLUTION|>--- conflicted
+++ resolved
@@ -21,10 +21,6 @@
 - [Script Runner](https://github.com/ioquatix/script-runner) for Atom.
 - [Theia](https://github.com/theia-ide/theia)
 - [FreeMAN](https://github.com/matthew-matvei/freeman) file manager
-<<<<<<< HEAD
-- [atom-xterm](https://atom.io/packages/atom-xterm) - Atom plugin for providing terminals inside your Atom workspace.
-- [Termination](https://atom.io/packages/termination) - Another Atom plugin that provides terminals inside your Atom workspace.
-=======
 - [terminus](https://atom.io/packages/terminus) - An Atom plugin for providing terminals inside your Atom workspace.
 - [x-terminal](https://atom.io/packages/x-terminal) - Also an Atom plugin that provides terminals inside your Atom workspace.
 - [Termination](https://atom.io/packages/termination) - Also an Atom plugin that provides terminals inside your Atom workspace.
@@ -33,7 +29,6 @@
 - [Extraterm](http://extraterm.org/)
 - [Wetty](https://github.com/krishnasrinivas/wetty) Browser based Terminal over HTTP and HTTPS
 - [nomad](https://github.com/lukebarnard1/nomad-term)
->>>>>>> 44c53768
 
 Do you use node-pty in your application as well? Please open a [Pull Request](https://github.com/Tyriar/node-pty/pulls) to include it here. We would love to have it in our list.
 
@@ -79,13 +74,10 @@
 sudo apt install -y make python build-essential
 ```
 
-<<<<<<< HEAD
-=======
 The following are also needed:
 
 - Node.JS 10+
 
->>>>>>> 44c53768
 ### Windows
 
 `npm install` requires some tools to be present in the system like Python and C++ compiler. Windows users can easily install them by running the following command in PowerShell as administrator. For more information see https://github.com/felixrieseberg/windows-build-tools:
@@ -94,14 +86,10 @@
 npm install --global --production windows-build-tools
 ```
 
-<<<<<<< HEAD
-The Windows SDK is also needed which can be [downloaded here](https://developer.microsoft.com/en-us/windows/downloads/windows-10-sdk). Only the "Desktop C++ Apps" components are needed to be installed.
-=======
 The following are also needed:
 
 - [Windows SDK](https://developer.microsoft.com/en-us/windows/downloads/windows-10-sdk) - only the "Desktop C++ Apps" components are needed to be installed
 - Node.JS 10+
->>>>>>> 44c53768
 
 ## Debugging
 
