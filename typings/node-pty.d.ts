/**
 * Copyright (c) 2017, Daniel Imms (MIT License).
 * Copyright (c) 2018, Microsoft Corporation (MIT License).
 */

declare module 'node-pty' {
  /**
   * Forks a process as a pseudoterminal.
   * @param file The file to launch.
   * @param args The file's arguments as argv (string[]) or in a pre-escaped CommandLine format
   * (string). Note that the CommandLine option is only available on Windows and is expected to be
   * escaped properly.
   * @param options The options of the terminal.
   * @see CommandLineToArgvW https://msdn.microsoft.com/en-us/library/windows/desktop/bb776391(v=vs.85).aspx
   * @see Parsing C++ Comamnd-Line Arguments https://msdn.microsoft.com/en-us/library/17w5ykft.aspx
   * @see GetCommandLine https://msdn.microsoft.com/en-us/library/windows/desktop/ms683156.aspx
   */
  export function spawn(file: string, args: string[] | string, options: IPtyForkOptions | IWindowsPtyForkOptions): IPty;

  export interface IPtyForkOptions {
    name?: string;
    cols?: number;
    rows?: number;
    cwd?: string;
    env?: { [key: string]: string };
    uid?: number;
    gid?: number;
    encoding?: string;
  }

  export interface IWindowsPtyForkOptions {
    name?: string;
    cols?: number;
    rows?: number;
    cwd?: string;
    env?: { [key: string]: string };
    encoding?: string;
    /**
     * Whether to use the experimental ConPTY system on Windows. When this is not set, ConPTY will
     * be used when the Windows build number is >= 18309 (it's available in 17134 and 17692 but is
     * too unstable to enable by default).
     *
     * This setting does nothing on non-Windows.
     */
    experimentalUseConpty?: boolean;
    /**
<<<<<<< HEAD
     * Whether to enable flow control handling (false by default). If enabled a message of `flowControlPause`
     * will pause the socket and thus blocking the slave program execution due to buffer back pressure.
     * A message of `flowControlResume` will resume the socket into flow mode.
     * For performance reasons only a single message as a whole will match (no message part matching).
     * If flow control is enabled the `flowControlPause` and `flowControlResume` messages are not forwarded to
     * the underlying pseudoterminal.
     */
    handleFlowControl?: boolean;
    /**
     * The string that should pause the pty when `handleFlowControl` is true. Default is XOFF ('\x13').
     */
    flowControlPause?: string;
    /**
     * The string that should resume the pty when `handleFlowControl` is true. Default is XON ('\x11').
     */
    flowControlResume?: string;
=======
     * Whether to use PSEUDOCONSOLE_INHERIT_CURSOR in conpty.
     * @see https://docs.microsoft.com/en-us/windows/console/createpseudoconsole
     */
    conptyInheritCursor?: boolean;
>>>>>>> 47853646
  }

  /**
   * An interface representing a pseudoterminal, on Windows this is emulated via the winpty library.
   */
  export interface IPty {
    /**
     * The process ID of the outer process.
     */
    readonly pid: number;

    /**
     * The column size in characters.
     */
    readonly cols: number;

    /**
     * The row size in characters.
     */
    readonly rows: number;

    /**
     * The title of the active process.
     */
    readonly process: string;

    /**
     * Whether to handle flow control. Useful to disable/re-enable flow control during runtime.
     * Use this for binary data that is likely to contain the `flowControlPause` string by accident.
     */
    handleFlowControl: boolean;

    /**
     * Adds an event listener for when a data event fires. This happens when data is returned from
     * the pty.
     * @returns an `IDisposable` to stop listening.
     */
    readonly onData: IEvent<string>;

    /**
     * Adds an event listener for when an exit event fires. This happens when the pty exits.
     * @returns an `IDisposable` to stop listening.
     */
    readonly onExit: IEvent<{ exitCode: number, signal?: number }>;

    /**
     * Adds a listener to the data event, fired when data is returned from the pty.
     * @param event The name of the event.
     * @param listener The callback function.
     * @deprecated Use IPty.onData
     */
    on(event: 'data', listener: (data: string) => void): void;

    /**
     * Adds a listener to the exit event, fired when the pty exits.
     * @param event The name of the event.
     * @param listener The callback function, exitCode is the exit code of the process and signal is
     * the signal that triggered the exit. signal is not supported on Windows.
     * @deprecated Use IPty.onExit
     */
    on(event: 'exit', listener: (exitCode: number, signal?: number) => void): void;

    /**
     * Resizes the dimensions of the pty.
     * @param columns THe number of columns to use.
     * @param rows The number of rows to use.
     */
    resize(columns: number, rows: number): void;

    /**
     * Writes data to the pty.
     * @param data The data to write.
     */
    write(data: string): void;

    /**
     * Kills the pty.
     * @param signal The signal to use, defaults to SIGHUP. This parameter is not supported on
     * Windows.
     * @throws Will throw when signal is used on Windows.
     */
    kill(signal?: string): void;
  }

  /**
   * An object that can be disposed via a dispose function.
   */
  export interface IDisposable {
    dispose(): void;
  }

  /**
   * An event that can be listened to.
   * @returns an `IDisposable` to stop listening.
   */
  export interface IEvent<T> {
    (listener: (e: T) => any): IDisposable;
  }
}<|MERGE_RESOLUTION|>--- conflicted
+++ resolved
@@ -44,7 +44,11 @@
      */
     experimentalUseConpty?: boolean;
     /**
-<<<<<<< HEAD
+     * Whether to use PSEUDOCONSOLE_INHERIT_CURSOR in conpty.
+     * @see https://docs.microsoft.com/en-us/windows/console/createpseudoconsole
+     */
+    conptyInheritCursor?: boolean;
+    /**
      * Whether to enable flow control handling (false by default). If enabled a message of `flowControlPause`
      * will pause the socket and thus blocking the slave program execution due to buffer back pressure.
      * A message of `flowControlResume` will resume the socket into flow mode.
@@ -61,12 +65,6 @@
      * The string that should resume the pty when `handleFlowControl` is true. Default is XON ('\x11').
      */
     flowControlResume?: string;
-=======
-     * Whether to use PSEUDOCONSOLE_INHERIT_CURSOR in conpty.
-     * @see https://docs.microsoft.com/en-us/windows/console/createpseudoconsole
-     */
-    conptyInheritCursor?: boolean;
->>>>>>> 47853646
   }
 
   /**
