--- conflicted
+++ resolved
@@ -74,9 +74,9 @@
     this._flowControlResume = opt.flowControlResume || FLOW_CONTROL_RESUME;
   }
 
-  protected abstract _write(data: string): void;
-
-  public write(data: string): void {
+  protected abstract _write(data: string, callback?: (flushed: boolean) => any): void;
+
+  public write(data: string, callback?: (flushed: boolean) => any): void {
     if (this.handleFlowControl) {
       // PAUSE/RESUME messages are not forwarded to the pty
       if (data === this._flowControlPause) {
@@ -89,7 +89,7 @@
       }
     }
     // everything else goes to the real pty
-    this._write(data);
+    this._write(data, callback);
   }
 
   protected _forwardEvents(): void {
@@ -178,10 +178,6 @@
     this._socket.once(eventName, listener);
   }
 
-<<<<<<< HEAD
-  public abstract write(data: string, callback?: (flushed: boolean) => any): void;
-=======
->>>>>>> 19449d2c
   public abstract resize(cols: number, rows: number): void;
   public abstract destroy(): void;
   public abstract kill(signal?: string): void;
