/**
 * Copyright (c) 2017, Daniel Imms (MIT License).
 * Copyright (c) 2018, Microsoft Corporation (MIT License).
 */

import * as assert from 'assert';
import { WindowsTerminal } from './windowsTerminal';
import { UnixTerminal } from './unixTerminal';
import { Terminal } from './terminal';
<<<<<<< HEAD
import pollUntil = require('pollUntil');
=======
import { Socket } from 'net';
>>>>>>> 19449d2c

const terminalConstructor = (process.platform === 'win32') ? WindowsTerminal : UnixTerminal;
const SHELL = (process.platform === 'win32') ? 'cmd.exe' : '/bin/bash';

let terminalCtor: WindowsTerminal | UnixTerminal;
if (process.platform === 'win32') {
  terminalCtor = require('./windowsTerminal');
} else {
  terminalCtor = require('./unixTerminal');
}

class TestTerminal extends Terminal {
  public checkType<T>(name: string, value: T, type: string, allowArray: boolean = false): void {
    this._checkType(name, value, type, allowArray);
  }
  protected _write(data: string): void {
    throw new Error('Method not implemented.');
  }
  public resize(cols: number, rows: number): void {
    throw new Error('Method not implemented.');
  }
  public destroy(): void {
    throw new Error('Method not implemented.');
  }
  public kill(signal?: string): void {
    throw new Error('Method not implemented.');
  }
  public get process(): string {
    throw new Error('Method not implemented.');
  }
  public get master(): Socket {
    throw new Error('Method not implemented.');
  }
  public get slave(): Socket {
    throw new Error('Method not implemented.');
  }
}

function newTerminal(): Terminal {
  return process.platform === 'win32' ? new WindowsTerminal() : new UnixTerminal();
}


describe('Terminal', () => {
  describe('constructor', () => {
    it('should do basic type checks', () => {
      assert.throws(
        () => new (<any>terminalCtor)('a', 'b', { 'name': {} }),
        'name must be a string (not a object)'
      );
    });
  });

<<<<<<< HEAD

  describe('write basics',  () => {

    it('should emit "data"', (done) => {
      const terminal = newTerminal();
      let allTheData = '';
      terminal.on('data', (chunk) => {
        allTheData += chunk;
      });
      (<any>pollUntil)(() => {
        if (allTheData.indexOf('hello') !== -1 && allTheData.indexOf('world') !== -1) {
          // terminal.destroy();
          done();
          return true;
        }
        return false;
      });
      terminal.write('hello');
      terminal.write('world');
    });

    it('should let us know if the entire data was flushed successfully to the kernel buffer or was queued in user memory and in the later case when it finish to be consumed', (done) => {
      const shortString = 'ls';
      const terminal = newTerminal();
      terminal.write(shortString, (flushed: boolean) => {
          done && done(); // because we are notified several times and we want to call done once
          done = null;
          // terminal.destroy();
      });
    });
  });

  describe('write() data flush and "drain" event', () => {
    function buildLongInput(): string {
      const count = process.platform === 'win32' ? 8 : 6;
      let s = buildLongInput.toString() + '\f';
      for (let i = 0; i < count; i++) {
        s += s;
      }
      return s;
    }
    let shouldEmitDrain = false;
    let drainEmitted = false;


    it('should provide meanings to know if the entire data was flushed successfully to the kernel buffer or was queued in user memory', (done) => {
      let longString = buildLongInput();
      const terminal = newTerminal();
      terminal.on('drain', () => {
        drainEmitted = true;
      });
      let flushedAlready = false;
      terminal.write(longString, (flushed: boolean) => {
        if (!flushedAlready && flushed) {
          flushedAlready = true;
          done && done();
          done = null;
        }
        else {
          shouldEmitDrain = true;
        }
      });
    }).timeout(4000);

    it('should emit "drain" event to know when the kernel buffer is free again', () => {
      if (process.platform === 'win32') {
        assert.ok(true, 'winpty doesn\'t support "drain" event');
      }
      else if (shouldEmitDrain) {
        assert.ok(drainEmitted, '"drain" event should be emitted when input to write cannot be flushed entirely');
      }
      else {
        assert.ok(!drainEmitted, '"drain" event shouldn\'t be emitted if write input was flushed entirely');
      }
    });
  });
});
=======
  describe('checkType', () => {
    it('should throw for the wrong type', () => {
      const t = new TestTerminal();
      assert.doesNotThrow(() => t.checkType('foo', 'test', 'string'));
      assert.doesNotThrow(() => t.checkType('foo', 1, 'number'));
      assert.doesNotThrow(() => t.checkType('foo', {}, 'object'));

      assert.throws(() => t.checkType('foo', 'test', 'number'));
      assert.throws(() => t.checkType('foo', 1, 'object'));
      assert.throws(() => t.checkType('foo', {}, 'string'));
    });
    it('should throw for wrong types within arrays', () => {
      const t = new TestTerminal();
      assert.doesNotThrow(() => t.checkType('foo', ['test'], 'string', true));
      assert.doesNotThrow(() => t.checkType('foo', [1], 'number', true));
      assert.doesNotThrow(() => t.checkType('foo', [{}], 'object', true));

      assert.throws(() => t.checkType('foo', ['test'], 'number', true));
      assert.throws(() => t.checkType('foo', [1], 'object', true));
      assert.throws(() => t.checkType('foo', [{}], 'string', true));
    });
  });

  describe('automatic flow control', () => {
    it('should respect ctor flow control options', () => {
      const pty = new terminalConstructor(SHELL, [], {handleFlowControl: true, flowControlPause: 'abc', flowControlResume: '123'});
      assert.equal(pty.handleFlowControl, true);
      assert.equal((pty as any)._flowControlPause, 'abc');
      assert.equal((pty as any)._flowControlResume, '123');
    });
    // TODO: I don't think this test ever worked due to pollUntil being used incorrectly
    // it('should do flow control automatically', async function(): Promise<void> {
    //   // Flow control doesn't work on Windows
    //   if (process.platform === 'win32') {
    //     return;
    //   }

    //   this.timeout(10000);
    //   const pty = new terminalConstructor(SHELL, [], {handleFlowControl: true, flowControlPause: 'PAUSE', flowControlResume: 'RESUME'});
    //   let read: string = '';
    //   pty.on('data', data => read += data);
    //   pty.on('pause', () => read += 'paused');
    //   pty.on('resume', () => read += 'resumed');
    //   pty.write('1');
    //   pty.write('PAUSE');
    //   pty.write('2');
    //   pty.write('RESUME');
    //   pty.write('3');
    //   await pollUntil(() => {
    //     return stripEscapeSequences(read).endsWith('1pausedresumed23');
    //   }, 100, 10);
    // });
  });
});

function stripEscapeSequences(data: string): string {
  return data.replace(/\u001b\[0K/, '');
}
>>>>>>> 19449d2c
<|MERGE_RESOLUTION|>--- conflicted
+++ resolved
@@ -7,11 +7,8 @@
 import { WindowsTerminal } from './windowsTerminal';
 import { UnixTerminal } from './unixTerminal';
 import { Terminal } from './terminal';
-<<<<<<< HEAD
 import pollUntil = require('pollUntil');
-=======
 import { Socket } from 'net';
->>>>>>> 19449d2c
 
 const terminalConstructor = (process.platform === 'win32') ? WindowsTerminal : UnixTerminal;
 const SHELL = (process.platform === 'win32') ? 'cmd.exe' : '/bin/bash';
@@ -64,8 +61,6 @@
       );
     });
   });
-
-<<<<<<< HEAD
 
   describe('write basics',  () => {
 
@@ -142,8 +137,7 @@
       }
     });
   });
-});
-=======
+
   describe('checkType', () => {
     it('should throw for the wrong type', () => {
       const t = new TestTerminal();
@@ -201,5 +195,4 @@
 
 function stripEscapeSequences(data: string): string {
   return data.replace(/\u001b\[0K/, '');
-}
->>>>>>> 19449d2c
+}