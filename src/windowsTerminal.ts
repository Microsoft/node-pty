--- conflicted
+++ resolved
@@ -118,12 +118,10 @@
     this._readable = true;
     this._writable = true;
 
-<<<<<<< HEAD
+    this._forwardEvents();
+
     // attach write method
     this._writeMethod = (data: string) => this._defer(() => this._agent.inSocket.write(data));
-=======
-    this._forwardEvents();
->>>>>>> f8045ab7
   }
 
   /**
@@ -132,16 +130,6 @@
 
   public static open(options?: IPtyOpenOptions): void {
     throw new Error('open() not supported on windows, use Fork() instead.');
-  }
-
-  /**
-   * Events
-   */
-
-  public write(data: string): void {
-    this._defer(() => {
-      this._agent.inSocket.write(data);
-    });
   }
 
   /**
