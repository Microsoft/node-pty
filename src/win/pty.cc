--- conflicted
+++ resolved
@@ -73,15 +73,9 @@
 }
 
 static bool remove_pipe_handle(int handle) {
-<<<<<<< HEAD
   for(size_t i = 0; i < ptyHandles.size(); ++i) {
     winpty_t *ptyHandle = ptyHandles[i];
     if((int)ptyHandle->controlPipe == handle) {
-=======
-  for(winpty_t *ptyHandle : ptyHandles) {
-    int current = (int)ptyHandle->controlPipe;
-    if(current == handle) {
->>>>>>> 6fd5c0f4
       delete ptyHandle;
       ptyHandle = nullptr;
       return true;
@@ -125,7 +119,7 @@
   const wchar_t *filename_ = filename.c_str();
 
   for(wstring path : paths) {
-    wchar_t searchPath[MAX_PATH];   
+    wchar_t searchPath[MAX_PATH];
     ::PathCombineW(searchPath, const_cast<wchar_t*>(path.c_str()), filename_);
 
     if(searchPath == NULL) {
@@ -216,14 +210,9 @@
   marshal->Set(String::New("pty"), Number::New(InterlockedIncrement(&ptyCounter)));
   marshal->Set(String::New("fd"), Number::New(-1));
 
-<<<<<<< HEAD
   delete pipeName;
 
   NanReturnValue(marshal);
-=======
-  return scope.Close(marshal);
-
->>>>>>> 6fd5c0f4
 }
 
 /*
@@ -247,7 +236,7 @@
 
   Handle<Value> exception;
   std::stringstream why;
-  
+
   // Get winpty_t by control pipe handle
   int pid = args[0]->Int32Value();
   winpty_t *pc = get_pipe_handle(pid);
@@ -278,7 +267,7 @@
     wcscat(env, L"\0");
   }
 
-  // use environment 'Path' variable to determine location of 
+  // use environment 'Path' variable to determine location of
   // the relative path that we have recieved (e.g cmd.exe)
   std::wstring shellpath;
   if(::PathIsRelativeW(filename)) {
@@ -288,7 +277,7 @@
   }
 
   std::string shellpath_(shellpath.begin(), shellpath.end());
-  
+
   if(shellpath.empty() || !file_exists(shellpath)) {
     goto invalid_filename;
   }
