--- conflicted
+++ resolved
@@ -8,10 +8,6 @@
 import * as path from 'path';
 import { Socket } from 'net';
 import { ArgvOrCommandLine } from './types';
-<<<<<<< HEAD
-import { loadNative } from './utils';
-=======
->>>>>>> 44c53768
 import { fork } from 'child_process';
 
 let conptyNative: IConptyNative;
@@ -55,25 +51,14 @@
     cols: number,
     rows: number,
     debug: boolean,
-<<<<<<< HEAD
-    private _useConpty: boolean | undefined
-=======
     private _useConpty: boolean | undefined,
     conptyInheritCursor: boolean = false
->>>>>>> 44c53768
   ) {
     if (this._useConpty === undefined || this._useConpty === true) {
       this._useConpty = this._getWindowsBuildNumber() >= 18309;
     }
     if (this._useConpty) {
       if (!conptyNative) {
-<<<<<<< HEAD
-        conptyNative = loadNative('conpty');
-      }
-    } else {
-      if (!winptyNative) {
-        winptyNative = loadNative('pty');
-=======
         try {
           conptyNative = require('../build/Release/conpty.node');
         } catch (outerError) {
@@ -99,7 +84,6 @@
             throw outerError;
           }
         }
->>>>>>> 44c53768
       }
     }
     this._ptyNative = this._useConpty ? conptyNative : winptyNative;
@@ -113,11 +97,7 @@
     // Open pty session.
     let term: IConptyProcess | IWinptyProcess;
     if (this._useConpty) {
-<<<<<<< HEAD
-      term = (this._ptyNative as IConptyNative).startProcess(file, cols, rows, debug, this._generatePipeName());
-=======
       term = (this._ptyNative as IConptyNative).startProcess(file, cols, rows, debug, this._generatePipeName(), conptyInheritCursor);
->>>>>>> 44c53768
     } else {
       term = (this._ptyNative as IWinptyNative).startProcess(file, commandLine, env, cwd, cols, rows, debug);
       this._pid = (term as IWinptyProcess).pid;
@@ -148,12 +128,8 @@
     // TODO: Wait for ready event?
 
     if (this._useConpty) {
-<<<<<<< HEAD
-      const connect = (this._ptyNative as IConptyNative).connect(this._pty, commandLine, cwd, env, this._$onProcessExit.bind(this));
-=======
       const connect = (this._ptyNative as IConptyNative).connect(this._pty, commandLine, cwd, env, c => this._$onProcessExit(c)
 );
->>>>>>> 44c53768
       this._innerPid = connect.pid;
     }
   }
@@ -214,10 +190,6 @@
       });
       const timeout = setTimeout(() => {
         // Something went wrong, just send back the shell PID
-<<<<<<< HEAD
-        console.error('Could not fetch console process list');
-=======
->>>>>>> 44c53768
         agent.kill();
         resolve([ this._innerPid ]);
       }, 5000);
