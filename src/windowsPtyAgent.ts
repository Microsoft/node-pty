--- conflicted
+++ resolved
@@ -22,7 +22,6 @@
   private _outSocket: Socket;
   private _pid: number;
   private _innerPid: number;
-<<<<<<< HEAD
   private _fd: any;
   private _pty: number;
 
@@ -30,7 +29,6 @@
   public get outSocket(): net.Socket { return this._outSocket; }
   public get pid(): number { return this._pid; }
   public get innerPid(): number { return this._innerPid; }
-=======
   private _innerPidHandle: number;
 
   private _fd: any;
@@ -38,7 +36,6 @@
 
   public get inSocket(): Socket { return this._inSocket; }
   public get outSocket(): Socket { return this._outSocket; }
->>>>>>> 9faf0fff
   public get fd(): any { return this._fd; }
   public get innerPid(): number { return this._innerPid; }
   public get pty(): number { return this._pty; }
